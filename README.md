# Swift Safari Converter

Content Blocker converter swift code


## Safari Content Blocker

Converts filter rules in AdGuard format to the format supported by Safari.
* https://webkit.org/blog/3476/content-blockers-first-look/

### How to build:

```
    swift build
```

### Tests:

```
    swift test
```

### How to use converter:

```
    let result: ConversionResult? = ContentBlockerConverter.convertArray(
        rules: [String],
        safariVersion: SafariVersions = .DEFAULT,
        optimize: Bool = false,
        advancedBlocking: Bool = false
        advancedBlockingFormat: AdvancedBlockingFormat = .json
    );
```
Please note, that `safariVersion` must be an instance of enum SafariVersions.

The result contains following properties:
- totalConvertedCount: length of content blocker
- convertedCount: length after reducing to limit (depends on provided Safari version)
- errorsCount: errors count
- overLimit: is limit exceeded flag (the limit depends on provided Safari version)
- converted: json string of content blocker rules
- advancedBlocking: json string of advanced blocking rules
- advancedBlockingText: txt string of advanced blocking rules

### How to use converter from command line:
```
<<<<<<< HEAD
    ./ConverterTool -safariVersion=14 -optimize=true -advancedBlocking=false -advancedBlockingFormat=json <<STDIN -o other --options
    test_rule_one
    test_rule_two
    STDIN
=======
    ConverterTool [--safari-version <safari-version>] [--optimize <optimize>] [--advanced-blocking <advanced-blocking>] [<rules>]
```
e.g.
```
    cat rules.txt | ./ConverterTool --safari-version 13 --optimize false --advanced-blocking false
>>>>>>> ee8d1f86
```

The tool then reads stdin line by line for rule until an empty line.

### How to release on GitHub

Push a new tag in `v*.*.*` format, then provided github action is intended to build and publish new release with an asset binary.

### Supported AdGuard rules types:

#### Basic content blocker format:

- Elemhide rules (##)
- Elemhide exceptions
- Url blocking rules
- Url blocking exceptions

#### Extended Advanced blocking types:

- Script rules (#%#)
- Script rules exceptions
- Extended css elemhide rules (#?#)
- Scriptlet rules (#%#//scriptlet)
- Scriptlet rules exceptions

### Third-party dependencies

- Punycode (https://github.com/gumob/PunycodeSwift.git)

### Use as node module

##### Requirements:

* Swift 4 or higher

After installation the build process occurs and binary file will be copied to bin directory

#### API

`jsonFromRules(rules, advancedBlocking, safariVersion, converterToolPath, advancedBlockingFormat)` - method to convert rules into JSON
* rules - array of rules
* advancedBlocking - if we need advanced blocking content (boolean)
* advancedBlockingFormat - Advanced blocking rules in text or json format
* safariVersion
* converterToolPath - path to ConverterTool binary

`getConverterVersion` - returns Safari Converter Lib version

### Limitations

* Safari does not support both `if-domain` and `unless-domain` triggers. That's why rules like `example.org,~foo.example.orgs` are invalid. [Feature request](https://bugs.webkit.org/show_bug.cgi?id=226076) to WebKit to allow such rules.
* Cosmetic exception rules will only affect the rules with **the very same domain**. I.e. the rule example.org#@##banner will result in removing example.org from example.org,example.net###banner, but will have **no result** on subdomain.example.org###banner.
* Rules with `ping` modifier are ignored (until [#18](https://github.com/AdguardTeam/SafariConverterLib/issues/18) is solved)
* Exception rule with `specifichide` modifier disables all specific element hiding rules for the same level domain and doesn't influence on subdomains or top-level domains, i.e. the rule `@@||sub.example.org^$specifichide` doesn't disable `test.sub.example.org##.banner` and  `example.org##.banner`
* `generichide`, `elemhide`, `specifichide` and `jsinject` modifiers can be used only as a single modifier in a rule.

#### `denyallow` rules

A rule with the `denyallow` modifier will be converted into a blocking rule and additional exception rules.

For example:

* Generic rule `*$denyallow=x.com,image,domain=a.com`  will be converted to
```
*$image,domain=a.com
@@||x.com$image,domain=a.com
```

* Blocking rule `/banner.png$image,denyallow=test1.com|test2.com,domain=example.org` will be converted to
```
/banner.png$image,domain=example.org
@@||test1.com/banner.png$image,domain=example.org
@@||test1.com/*/banner.png$image,domain=example.org
@@||test2.com/banner.png$image,domain=example.org
@@||test2.com/*/banner.png$image,domain=example.org
```
Exception rule `@@/banner.png$image,denyallow=test.com,domain=example.org` will be converted to
```
@@/banner.png$image,domain=example.org
||test.com/banner.png$image,domain=example.org,important
||test.com/*/banner.png$image,domain=example.org,important
```<|MERGE_RESOLUTION|>--- conflicted
+++ resolved
@@ -44,18 +44,11 @@
 
 ### How to use converter from command line:
 ```
-<<<<<<< HEAD
-    ./ConverterTool -safariVersion=14 -optimize=true -advancedBlocking=false -advancedBlockingFormat=json <<STDIN -o other --options
-    test_rule_one
-    test_rule_two
-    STDIN
-=======
     ConverterTool [--safari-version <safari-version>] [--optimize <optimize>] [--advanced-blocking <advanced-blocking>] [<rules>]
 ```
 e.g.
 ```
     cat rules.txt | ./ConverterTool --safari-version 13 --optimize false --advanced-blocking false
->>>>>>> ee8d1f86
 ```
 
 The tool then reads stdin line by line for rule until an empty line.
