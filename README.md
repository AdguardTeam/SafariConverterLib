--- conflicted
+++ resolved
@@ -92,11 +92,7 @@
 ### Limitations
 
 * Safari does not support both `if-domain` and `unless-domain` triggers. That's why rules like `example.org,~foo.example.orgs` are invalid. [Feature request](https://bugs.webkit.org/show_bug.cgi?id=226076) to WebKit to allow such rules.
-<<<<<<< HEAD
+* Cosmetic exception rules will only affect the rules with **the very same domain**. I.e. the rule example.org#@##banner will result in removing example.org from example.org,example.net###banner, but will have **no result** on subdomain.example.org###banner.
 * Rules with `ping` modifier are ignored (until [#18](https://github.com/AdguardTeam/SafariConverterLib/issues/18) is solved)
 * Exception rule with `specifichide` modifier disables all specific element hiding rules for the same level domain and doesn't influence on subdomains or top-level domains, i.e. the rule `@@||sub.example.org^$specifichide` doesn't disable `test.sub.example.org##.banner` and  `example.org##.banner`
-* `generichide`, `elemhide`, `specifichide` and `jsinject` modifiers can be used only as a single modifier in a rule.
-=======
-* Cosmetic exception rules will only affect the rules with **the very same domain**. I.e. the rule example.org#@##banner will result in removing example.org from example.org,example.net###banner, but will have **no result** on subdomain.example.org###banner.
-* Rules with `ping` modifier are ignored (until [#18](https://github.com/AdguardTeam/SafariConverterLib/issues/18) is solved)
->>>>>>> 1e7050f8
+* `generichide`, `elemhide`, `specifichide` and `jsinject` modifiers can be used only as a single modifier in a rule.