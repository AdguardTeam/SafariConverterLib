import Foundation

/**
 * Network rule class
 */
class NetworkRule: Rule {
    private static let MASK_WHITE_LIST = "@@";
    private static let DOMAIN_VALIDATION_REGEXP = try! NSRegularExpression(pattern: "^[a-zA-Z0-9][a-zA-Z0-9-.]*[a-zA-Z0-9]\\.[a-zA-Z-]{2,}$", options: [.caseInsensitive]);

    private static let delimeterChar = ",".utf16.first!;
    private static let escapeChar = "\\".utf16.first!;

    private static let NOOP_PATTERN = "_";

    var isUrlBlock = false;
    var isCssExceptionRule = false;
    var isJsInject = false;

    var urlRuleText: NSString = "";

    var isCheckThirdParty = false;
    var isThirdParty = false;
    var isMatchCase = false;
    var isBlockPopups = false;
    var isReplace = false;
    var isCspRule = false;
    var isWebSocket = false;

    var permittedContentType: [ContentType] = [ContentType.ALL];
    var restrictedContentType: [ContentType] = [];

    var enabledOptions: [NetworkRuleOption] = [];
    var disabledOptions: [NetworkRuleOption] = [];

    var urlRegExpSource: NSString? = nil;

    var badfilter: NSString? = nil;

    override init() {
        super.init();
    }

    override init(ruleText: NSString) throws {
        try super.init(ruleText: ruleText);

        let ruleParts = try NetworkRuleParser.parseRuleText(ruleText: ruleText);
        isWhiteList = ruleParts.whitelist;

        if (ruleParts.options != nil && ruleParts.options != "") {
            try loadOptions(options: ruleParts.options!);
        }

        if (ruleParts.pattern != nil) {
            if (ruleParts.pattern! == "||"
                    || ruleParts.pattern! == "*"
                    || ruleParts.pattern! == ""
                    || ruleParts.pattern!.unicodeScalars.count < 3
               ) {
                if (permittedDomains.count < 1) {
                    // Rule matches too much and does not have any domain restriction
                    // We should not allow this kind of rules
                    throw SyntaxError.invalidRule(message: "The rule is too wide, add domain restriction or make the pattern more specific");
                }
            }
        }

        if (ruleParts.options == "specifichide" && ruleParts.whitelist == false) {
            throw SyntaxError.invalidRule(message: "Specifichide modifier must be used for exception rules only");
        }

        urlRuleText = NetworkRuleParser.getAsciiDomainRule(pattern: ruleParts.pattern)! as NSString;

        if (isRegexRule()) {
            urlRegExpSource = urlRuleText.substring(with: NSMakeRange(1, urlRuleText.length - 2)) as NSString
        } else {
            if (urlRuleText != "") {
                urlRegExpSource = SimpleRegex.createRegexText(str: self.urlRuleText);
            }
        }

        isDocumentWhiteList = isOptionEnabled(option: .Document);
        isUrlBlock = isSingleOption(option: .Urlblock) || isSingleOption(option: .Genericblock);
        isCssExceptionRule = isSingleOption(option: .Elemhide) || isSingleOption(option: .Generichide);
        isJsInject = isSingleOption(option: .Jsinject);
    }

    func isRegexRule() -> Bool {
        urlRuleText.hasPrefix("/") && urlRuleText.hasSuffix("/")
    }

    func isSingleOption(option: NetworkRuleOption) -> Bool {
        enabledOptions.count == 1 && enabledOptions.firstIndex(of: option) != nil
    }

    func hasContentType(contentType: ContentType) -> Bool {
        if (permittedContentType == [ContentType.ALL] &&
                restrictedContentType.count == 0) {
            // Rule does not contain any constraint
            return true;
        }

        // Checking that either all content types are permitted or request content type is in the permitted list
        let matchesPermitted = permittedContentType == [ContentType.ALL] ||
                permittedContentType.firstIndex(of: contentType) ?? -1 >= 0;

        // Checking that either no content types are restricted or request content type is not in the restricted list
        let notMatchesRestricted = restrictedContentType.count == 0 ||
                restrictedContentType.firstIndex(of: contentType) == nil;

        return matchesPermitted && notMatchesRestricted;
    }

    func isContentType(contentType: ContentType) -> Bool {
        permittedContentType.count == 1 && permittedContentType[0] == contentType
    }

    func hasRestrictedContentType(contentType: ContentType) -> Bool {
        restrictedContentType.contains(contentType)
    }

    /**
     * Parses domain and path
     */
    func parseRuleDomain() -> DomainInfo? {
        let startsWith = [
            "http://www." as NSString,
            "https://www." as NSString,
            "http://" as NSString,
            "https://" as NSString,
            "||" as NSString,
            "//" as NSString
        ]
        let contains = ["/", "^"]

        var startIndex = 0

        for start in startsWith {
            // hasPrefix is bridged with NSString so no problem using Swift's String here
            if (urlRuleText.hasPrefix(start as String)) {
                startIndex = start.length
                break
            }
        }

        // Exclusive for domain
        let exceptRule = "domain="

        let optionsRange = urlRuleText.range(of: "$")
        let domainRange = urlRuleText.range(of: exceptRule)
        if (domainRange.location != NSNotFound && optionsRange.location != NSNotFound) {
            startIndex = domainRange.location + exceptRule.count
        }

        var pathEndIndex = optionsRange.location
        if (pathEndIndex == 0 || pathEndIndex == NSNotFound) {
            pathEndIndex = urlRuleText.length
        }

        let candidateStr = urlRuleText.substring(with: NSMakeRange(0, pathEndIndex)) as NSString
        var symbolIndex = NSNotFound
        for containsPrefix in contains {
            let cntsRange = candidateStr.range(
                    of: containsPrefix,
                    options: NSString.CompareOptions.literal,
                    range: NSMakeRange(startIndex, candidateStr.length - startIndex))
            let index = cntsRange.location
            if (index >= 0 && index != NSNotFound) {
                symbolIndex = index
                break
            }
        }

        let domain = symbolIndex == NSNotFound ?
                urlRuleText.substring(from: startIndex) :
                urlRuleText.substring(with: NSMakeRange(startIndex, symbolIndex - startIndex))

        let path = symbolIndex == NSNotFound ?
                nil :
                urlRuleText.substring(with: NSMakeRange(symbolIndex, pathEndIndex - symbolIndex))

        if (!SimpleRegex.isMatch(regex: NetworkRule.DOMAIN_VALIDATION_REGEXP, target: domain as NSString)) {
            // Not a valid domain name, ignore it
            return nil
        }

        return DomainInfo(domain: domain, path: path)
    };

    /**
    * Returns true if this rule negates the specified rule
    * Only makes sense when this rule has a `badfilter` modifier
    */
    func negatesBadfilter(specifiedRule: NetworkRule) -> Bool {
        if (isWhiteList != specifiedRule.isWhiteList) {
            return false;
        }

        if (urlRuleText != specifiedRule.urlRuleText) {
            return false;
        }

        if (permittedContentType != specifiedRule.permittedContentType) {
            return false;
        }

        if (restrictedContentType != specifiedRule.restrictedContentType) {
            return false;
        }

        if (enabledOptions != specifiedRule.enabledOptions) {
            return false;
        }

        if (disabledOptions != specifiedRule.disabledOptions) {
            return false;
        }

        if (restrictedDomains != specifiedRule.restrictedDomains) {
            return false;
        }

        if (!NetworkRule.stringArraysHaveIntersection(left: permittedDomains, right: specifiedRule.permittedDomains)) {
            return false;
        }

        return true;
    }

    /**
     * TODO: Move to Array extension
     */
    static func stringArraysHaveIntersection(left: [String], right: [String]) -> Bool {
        if (left.count == 0 || right.count == 0) {
            return true;
        }

        for elem in left {
            if (right.contains(elem)) {
                return true;
            }
        }

        return false;
    }

    private func loadOptions(options: String) throws -> Void {
        let optionParts = options.splitByDelimiterWithEscapeCharacter(delimiter: NetworkRule.delimeterChar, escapeChar: NetworkRule.escapeChar);

        for option in optionParts {
            var optionName = option;
            var optionValue = "";

            let valueIndex = option.indexOf(target: "=");
            if (valueIndex > 0) {
                optionName = option.subString(startIndex: 0, toIndex: valueIndex);
                optionValue = option.subString(startIndex: valueIndex + 1);
            }

            try loadOption(optionName: optionName, optionValue: optionValue);
        }

        // Rules of these types can be applied to documents only
        // $jsinject, $elemhide, $urlblock, $genericblock, $generichide and $content for whitelist rules.
        // $popup - for url blocking
        if (
                   isOptionEnabled(option: NetworkRuleOption.Document)
                           || isOptionEnabled(option: NetworkRuleOption.Jsinject)
                           || isOptionEnabled(option: NetworkRuleOption.Elemhide)
                           || isOptionEnabled(option: NetworkRuleOption.Content)
                           || isOptionEnabled(option: NetworkRuleOption.Urlblock)
                           || isOptionEnabled(option: NetworkRuleOption.Genericblock)
                           || isOptionEnabled(option: NetworkRuleOption.Generichide)
                           || isBlockPopups
           ) {
            self.permittedContentType = [ContentType.DOCUMENT];
        }
    }

    private func loadOption(optionName: String, optionValue: String) throws -> Void {
        if (optionName.hasSuffix(NetworkRule.NOOP_PATTERN)) {
            // A noop modifier does nothing and can be used to increase some rules readability.
            // It consists of the sequence of underscore characters (_) of any length
            // and can appear in a rule as many times as it's needed.
            let isNoopOption = !optionName.components(separatedBy: NetworkRule.NOOP_PATTERN).contains {
                !$0.isEmpty
            };
            if (isNoopOption) {
                return;
            }
        }
        switch (optionName) {
<<<<<<< HEAD
            // General options
            case "third-party",
                 "~first-party":
                self.isCheckThirdParty = true;
                self.isThirdParty = true;
                break;
            case "~third-party",
                 "first-party":
                self.isCheckThirdParty = true;
                self.isThirdParty = false;
                break;
            case "match-case":
                self.isMatchCase = true;
                break;
            case "~match-case":
                self.isMatchCase = false;
                break;
            case "important":
                self.isImportant = true;
                break;
            case "popup":
                self.isBlockPopups = true;
                break;
            
            // Special modifiers
            case "badfilter":
                self.badfilter = parseBadfilter() as NSString?;
                break;
            case "csp":
                self.isCspRule = true;
                break;
            case "replace":
                self.isReplace = true;
                break;

            // $domain modifier
            case "domain":
                try self.setNetworkRuleDomains(domains: optionValue);
                break;
            
            // Document-level whitelist rules
            case "elemhide":
                try setOptionEnabled(option: NetworkRuleOption.Elemhide, value: true);
                break;
            case "generichide":
                try setOptionEnabled(option: NetworkRuleOption.Generichide, value: true);
                break;
            case "genericblock":
                try setOptionEnabled(option: NetworkRuleOption.Genericblock, value: true);
                break;
            case "specifichide":
                try setOptionEnabled(option: NetworkRuleOption.Specifichide, value: true);
                break;
            case "jsinject":
                try setOptionEnabled(option: NetworkRuleOption.Jsinject, value: true);
                break;
            case "urlblock":
                try setOptionEnabled(option: NetworkRuleOption.Urlblock, value: true);
                break;
            case "content":
                try setOptionEnabled(option: NetworkRuleOption.Content, value: true);
                break;

            // $document
            case "document":
                try setOptionEnabled(option: NetworkRuleOption.Document, value: true);
                break;

            // Content type options
            case "script":
                setRequestType(contentType: ContentType.SCRIPT, enabled: true);
                break;
            case "~script":
                setRequestType(contentType: ContentType.SCRIPT, enabled: false);
                break;
            case "stylesheet":
                setRequestType(contentType: ContentType.STYLESHEET, enabled: true);
                break;
            case "~stylesheet":
                setRequestType(contentType: ContentType.STYLESHEET, enabled: false);
                break;
            case "subdocument":
                setRequestType(contentType: ContentType.SUBDOCUMENT, enabled: true);
                break;
            case "~subdocument":
                setRequestType(contentType: ContentType.SUBDOCUMENT, enabled: false);
                break;
            case "object":
                setRequestType(contentType: ContentType.OBJECT, enabled: true);
                break;
            case "~object":
                setRequestType(contentType: ContentType.OBJECT, enabled: false);
                break;
            case "image":
                setRequestType(contentType: ContentType.IMAGE, enabled: true);
                break;
            case "~image":
                setRequestType(contentType: ContentType.IMAGE, enabled: false);
                break;
            case "xmlhttprequest":
                setRequestType(contentType: ContentType.XMLHTTPREQUEST, enabled: true);
                break;
            case "~xmlhttprequest":
                setRequestType(contentType: ContentType.XMLHTTPREQUEST, enabled: false);
                break;
            case "media":
                setRequestType(contentType: ContentType.MEDIA, enabled: true);
                break;
            case "~media":
                setRequestType(contentType: ContentType.MEDIA, enabled: false);
                break;
            case "font":
                setRequestType(contentType: ContentType.FONT, enabled: true);
                break;
            case "~font":
                setRequestType(contentType: ContentType.FONT, enabled: false);
                break;
            case "websocket":
                self.isWebSocket = true;
                setRequestType(contentType: ContentType.WEBSOCKET, enabled: true);
                break;
            case "~websocket":
                setRequestType(contentType: ContentType.WEBSOCKET, enabled: false);
                break;
            case "other":
                setRequestType(contentType: ContentType.OTHER, enabled: true);
                break;
            case "~other":
                setRequestType(contentType: ContentType.OTHER, enabled: false);
                break;
            case "object-subrequest":
                setRequestType(contentType: ContentType.OBJECT_SUBREQUEST, enabled: true);
                break;
            case "~object-subrequest":
                setRequestType(contentType: ContentType.OBJECT_SUBREQUEST, enabled: false);
                break;
            case "ping":
                // `ping` resource type is supported since Safari 14
                if SafariService.current.version.rawValue >= SafariVersion.safari14.rawValue {
                    setRequestType(contentType: ContentType.PING, enabled: true);
                } else {
                    throw SyntaxError.invalidRule(message: "$ping option is not supported");
                }
                break;
            case "~ping":
                // `ping` resource type is supported since Safari 14
                if SafariService.current.version.rawValue >= SafariVersion.safari14.rawValue {
                    setRequestType(contentType: ContentType.PING, enabled: false);
                } else {
                    throw SyntaxError.invalidRule(message: "$~ping option is not supported");
                }
                break;
            case "webrtc":
                setRequestType(contentType: ContentType.WEBRTC, enabled: true);
                break;
            case "~webrtc":
                setRequestType(contentType: ContentType.WEBRTC, enabled: false);
                break;

            default:
                throw SyntaxError.invalidRule(message: "Unknown option: \(optionName)");
=======
        case "third-party",
             "~first-party":
            isCheckThirdParty = true;
            isThirdParty = true;
            break;
        case "~third-party",
             "first-party":
            isCheckThirdParty = true;
            isThirdParty = false;
            break;
        case "match-case":
            isMatchCase = true;
            break;
        case "~match-case":
            isMatchCase = false;
            break;
        case "important":
            isImportant = true;
            break;
        case "popup":
            isBlockPopups = true;
            break;
        case "badfilter":
            badfilter = parseBadfilter() as NSString?;
            break;
        case "csp":
            isCspRule = true;
            break;
        case "replace":
            isReplace = true;
            break;
        case "domain":
            try setDomains(domains: optionValue, sep: "|");
            break;
        case "elemhide":
            try setOptionEnabled(option: NetworkRuleOption.Elemhide, value: true);
            break;
        case "generichide":
            try setOptionEnabled(option: NetworkRuleOption.Generichide, value: true);
            break;
        case "genericblock":
            try setOptionEnabled(option: NetworkRuleOption.Genericblock, value: true);
            break;
        case "specifichide":
            try setOptionEnabled(option: NetworkRuleOption.Specifichide, value: true);
            break;
        case "jsinject":
            try setOptionEnabled(option: NetworkRuleOption.Jsinject, value: true);
            break;
        case "urlblock":
            try setOptionEnabled(option: NetworkRuleOption.Urlblock, value: true);
            break;
        case "content":
            try setOptionEnabled(option: NetworkRuleOption.Content, value: true);
            break;
        case "document":
            try setOptionEnabled(option: NetworkRuleOption.Document, value: true);
            break;
        case "script":
            setRequestType(contentType: ContentType.SCRIPT, enabled: true);
            break;
        case "~script":
            setRequestType(contentType: ContentType.SCRIPT, enabled: false);
            break;
        case "stylesheet":
            setRequestType(contentType: ContentType.STYLESHEET, enabled: true);
            break;
        case "~stylesheet":
            setRequestType(contentType: ContentType.STYLESHEET, enabled: false);
            break;
        case "subdocument":
            setRequestType(contentType: ContentType.SUBDOCUMENT, enabled: true);
            break;
        case "~subdocument":
            setRequestType(contentType: ContentType.SUBDOCUMENT, enabled: false);
            break;
        case "object":
            setRequestType(contentType: ContentType.OBJECT, enabled: true);
            break;
        case "~object":
            setRequestType(contentType: ContentType.OBJECT, enabled: false);
            break;
        case "image":
            setRequestType(contentType: ContentType.IMAGE, enabled: true);
            break;
        case "~image":
            setRequestType(contentType: ContentType.IMAGE, enabled: false);
            break;
        case "xmlhttprequest":
            setRequestType(contentType: ContentType.XMLHTTPREQUEST, enabled: true);
            break;
        case "~xmlhttprequest":
            setRequestType(contentType: ContentType.XMLHTTPREQUEST, enabled: false);
            break;
        case "media":
            setRequestType(contentType: ContentType.MEDIA, enabled: true);
            break;
        case "~media":
            setRequestType(contentType: ContentType.MEDIA, enabled: false);
            break;
        case "font":
            setRequestType(contentType: ContentType.FONT, enabled: true);
            break;
        case "~font":
            setRequestType(contentType: ContentType.FONT, enabled: false);
            break;
        case "websocket":
            self.isWebSocket = true;
            setRequestType(contentType: ContentType.WEBSOCKET, enabled: true);
            break;
        case "~websocket":
            setRequestType(contentType: ContentType.WEBSOCKET, enabled: false);
            break;
        case "other":
            setRequestType(contentType: ContentType.OTHER, enabled: true);
            break;
        case "~other":
            setRequestType(contentType: ContentType.OTHER, enabled: false);
            break;
        case "object-subrequest":
            setRequestType(contentType: ContentType.OBJECT_SUBREQUEST, enabled: true);
            break;
        case "~object-subrequest":
            setRequestType(contentType: ContentType.OBJECT_SUBREQUEST, enabled: false);
            break;
        case "ping":
            // `ping` resource type is supported since Safari 14
            if SafariService.current.version.rawValue >= SafariVersion.safari14.rawValue {
                setRequestType(contentType: ContentType.PING, enabled: true);
            } else {
                throw SyntaxError.invalidRule(message: "$ping option is not supported");
>>>>>>> 1903d4c2
            }
            break;
        case "~ping":
            // `ping` resource type is supported since Safari 14
            if SafariService.current.version.rawValue >= SafariVersion.safari14.rawValue {
                setRequestType(contentType: ContentType.PING, enabled: false);
            } else {
                throw SyntaxError.invalidRule(message: "$~ping option is not supported");
            }
            break;
        case "webrtc":
            setRequestType(contentType: ContentType.WEBRTC, enabled: true);
            break;
        case "~webrtc":
            setRequestType(contentType: ContentType.WEBRTC, enabled: false);
            break;

        default:
            throw SyntaxError.invalidRule(message: "Unknown option: \(optionName)");
        }
    }

    private func setRequestType(contentType: ContentType, enabled: Bool) -> Void {
        if (enabled) {
            if (self.permittedContentType.firstIndex(of: ContentType.ALL) != nil) {
                self.permittedContentType = [];
            }

            self.permittedContentType.append(contentType)
        } else {
            self.restrictedContentType.append(contentType);
        }
    }

    private func setOptionEnabled(option: NetworkRuleOption, value: Bool) throws -> Void {
        // TODO: Respect options restrictions
        if (value) {
            self.enabledOptions.append(option);
        } else {
            self.disabledOptions.append(option);
        }
    }

    private func isOptionEnabled(option: NetworkRuleOption) -> Bool {
        return self.enabledOptions.firstIndex(of: option) != nil;
    }

    private func parseBadfilter() -> String {
        return self.ruleText
                .replacingOccurrences(of: "$badfilter,", with: "$")
                .replacingOccurrences(of: ",badfilter", with: "")
                .replacingOccurrences(of: "$badfilter", with: "");
    }

    struct DomainInfo {
        var domain: String?;
        var path: String?;
    }

    enum ContentType {
        case ALL
        case IMAGE
        case STYLESHEET
        case SCRIPT
        case MEDIA
        case XMLHTTPREQUEST
        case OTHER
        case WEBSOCKET
        case FONT
        case DOCUMENT
        case SUBDOCUMENT
        case OBJECT
        case OBJECT_SUBREQUEST
        case WEBRTC
        case PING
    }

    enum NetworkRuleOption {
        case Elemhide
        case Generichide
        case Genericblock
        case Specifichide
        case Jsinject
        case Urlblock
        case Content
        case Document
    }
}<|MERGE_RESOLUTION|>--- conflicted
+++ resolved
@@ -289,7 +289,153 @@
             }
         }
         switch (optionName) {
-<<<<<<< HEAD
+        case "third-party",
+             "~first-party":
+            isCheckThirdParty = true;
+            isThirdParty = true;
+            break;
+        case "~third-party",
+             "first-party":
+            isCheckThirdParty = true;
+            isThirdParty = false;
+            break;
+        case "match-case":
+            isMatchCase = true;
+            break;
+        case "~match-case":
+            isMatchCase = false;
+            break;
+        case "important":
+            isImportant = true;
+            break;
+        case "popup":
+            isBlockPopups = true;
+            break;
+        case "badfilter":
+            badfilter = parseBadfilter() as NSString?;
+            break;
+        case "csp":
+            isCspRule = true;
+            break;
+        case "replace":
+            isReplace = true;
+            break;
+        case "domain":
+            try setNetworkRuleDomains(domains: optionValue);
+            break;
+        case "elemhide":
+            try setOptionEnabled(option: NetworkRuleOption.Elemhide, value: true);
+            break;
+        case "generichide":
+            try setOptionEnabled(option: NetworkRuleOption.Generichide, value: true);
+            break;
+        case "genericblock":
+            try setOptionEnabled(option: NetworkRuleOption.Genericblock, value: true);
+            break;
+        case "specifichide":
+            try setOptionEnabled(option: NetworkRuleOption.Specifichide, value: true);
+            break;
+        case "jsinject":
+            try setOptionEnabled(option: NetworkRuleOption.Jsinject, value: true);
+            break;
+        case "urlblock":
+            try setOptionEnabled(option: NetworkRuleOption.Urlblock, value: true);
+            break;
+        case "content":
+            try setOptionEnabled(option: NetworkRuleOption.Content, value: true);
+            break;
+        case "document":
+            try setOptionEnabled(option: NetworkRuleOption.Document, value: true);
+            break;
+        case "script":
+            setRequestType(contentType: ContentType.SCRIPT, enabled: true);
+            break;
+        case "~script":
+            setRequestType(contentType: ContentType.SCRIPT, enabled: false);
+            break;
+        case "stylesheet":
+            setRequestType(contentType: ContentType.STYLESHEET, enabled: true);
+            break;
+        case "~stylesheet":
+            setRequestType(contentType: ContentType.STYLESHEET, enabled: false);
+            break;
+        case "subdocument":
+            setRequestType(contentType: ContentType.SUBDOCUMENT, enabled: true);
+            break;
+        case "~subdocument":
+            setRequestType(contentType: ContentType.SUBDOCUMENT, enabled: false);
+            break;
+        case "object":
+            setRequestType(contentType: ContentType.OBJECT, enabled: true);
+            break;
+        case "~object":
+            setRequestType(contentType: ContentType.OBJECT, enabled: false);
+            break;
+        case "image":
+            setRequestType(contentType: ContentType.IMAGE, enabled: true);
+            break;
+        case "~image":
+            setRequestType(contentType: ContentType.IMAGE, enabled: false);
+            break;
+        case "xmlhttprequest":
+            setRequestType(contentType: ContentType.XMLHTTPREQUEST, enabled: true);
+            break;
+        case "~xmlhttprequest":
+            setRequestType(contentType: ContentType.XMLHTTPREQUEST, enabled: false);
+            break;
+        case "media":
+            setRequestType(contentType: ContentType.MEDIA, enabled: true);
+            break;
+        case "~media":
+            setRequestType(contentType: ContentType.MEDIA, enabled: false);
+            break;
+        case "font":
+            setRequestType(contentType: ContentType.FONT, enabled: true);
+            break;
+        case "~font":
+            setRequestType(contentType: ContentType.FONT, enabled: false);
+            break;
+        case "websocket":
+            self.isWebSocket = true;
+            setRequestType(contentType: ContentType.WEBSOCKET, enabled: true);
+            break;
+        case "~websocket":
+            setRequestType(contentType: ContentType.WEBSOCKET, enabled: false);
+            break;
+        case "other":
+            setRequestType(contentType: ContentType.OTHER, enabled: true);
+            break;
+        case "~other":
+            setRequestType(contentType: ContentType.OTHER, enabled: false);
+            break;
+        case "object-subrequest":
+            setRequestType(contentType: ContentType.OBJECT_SUBREQUEST, enabled: true);
+            break;
+        case "~object-subrequest":
+            setRequestType(contentType: ContentType.OBJECT_SUBREQUEST, enabled: false);
+            break;
+        case "ping":
+            // `ping` resource type is supported since Safari 14
+            if SafariService.current.version.rawValue >= SafariVersion.safari14.rawValue {
+                setRequestType(contentType: ContentType.PING, enabled: true);
+            } else {
+                throw SyntaxError.invalidRule(message: "$ping option is not supported");
+            }
+            break;
+        case "~ping":
+            // `ping` resource type is supported since Safari 14
+            if SafariService.current.version.rawValue >= SafariVersion.safari14.rawValue {
+                setRequestType(contentType: ContentType.PING, enabled: false);
+            } else {
+                throw SyntaxError.invalidRule(message: "$~ping option is not supported");
+            }
+            break;
+        case "webrtc":
+            setRequestType(contentType: ContentType.WEBRTC, enabled: true);
+            break;
+        case "~webrtc":
+            setRequestType(contentType: ContentType.WEBRTC, enabled: false);
+            break;
             // General options
             case "third-party",
                  "~first-party":
@@ -313,7 +459,7 @@
             case "popup":
                 self.isBlockPopups = true;
                 break;
-            
+
             // Special modifiers
             case "badfilter":
                 self.badfilter = parseBadfilter() as NSString?;
@@ -329,7 +475,7 @@
             case "domain":
                 try self.setNetworkRuleDomains(domains: optionValue);
                 break;
-            
+
             // Document-level whitelist rules
             case "elemhide":
                 try setOptionEnabled(option: NetworkRuleOption.Elemhide, value: true);
@@ -448,158 +594,6 @@
             case "~webrtc":
                 setRequestType(contentType: ContentType.WEBRTC, enabled: false);
                 break;
-
-            default:
-                throw SyntaxError.invalidRule(message: "Unknown option: \(optionName)");
-=======
-        case "third-party",
-             "~first-party":
-            isCheckThirdParty = true;
-            isThirdParty = true;
-            break;
-        case "~third-party",
-             "first-party":
-            isCheckThirdParty = true;
-            isThirdParty = false;
-            break;
-        case "match-case":
-            isMatchCase = true;
-            break;
-        case "~match-case":
-            isMatchCase = false;
-            break;
-        case "important":
-            isImportant = true;
-            break;
-        case "popup":
-            isBlockPopups = true;
-            break;
-        case "badfilter":
-            badfilter = parseBadfilter() as NSString?;
-            break;
-        case "csp":
-            isCspRule = true;
-            break;
-        case "replace":
-            isReplace = true;
-            break;
-        case "domain":
-            try setDomains(domains: optionValue, sep: "|");
-            break;
-        case "elemhide":
-            try setOptionEnabled(option: NetworkRuleOption.Elemhide, value: true);
-            break;
-        case "generichide":
-            try setOptionEnabled(option: NetworkRuleOption.Generichide, value: true);
-            break;
-        case "genericblock":
-            try setOptionEnabled(option: NetworkRuleOption.Genericblock, value: true);
-            break;
-        case "specifichide":
-            try setOptionEnabled(option: NetworkRuleOption.Specifichide, value: true);
-            break;
-        case "jsinject":
-            try setOptionEnabled(option: NetworkRuleOption.Jsinject, value: true);
-            break;
-        case "urlblock":
-            try setOptionEnabled(option: NetworkRuleOption.Urlblock, value: true);
-            break;
-        case "content":
-            try setOptionEnabled(option: NetworkRuleOption.Content, value: true);
-            break;
-        case "document":
-            try setOptionEnabled(option: NetworkRuleOption.Document, value: true);
-            break;
-        case "script":
-            setRequestType(contentType: ContentType.SCRIPT, enabled: true);
-            break;
-        case "~script":
-            setRequestType(contentType: ContentType.SCRIPT, enabled: false);
-            break;
-        case "stylesheet":
-            setRequestType(contentType: ContentType.STYLESHEET, enabled: true);
-            break;
-        case "~stylesheet":
-            setRequestType(contentType: ContentType.STYLESHEET, enabled: false);
-            break;
-        case "subdocument":
-            setRequestType(contentType: ContentType.SUBDOCUMENT, enabled: true);
-            break;
-        case "~subdocument":
-            setRequestType(contentType: ContentType.SUBDOCUMENT, enabled: false);
-            break;
-        case "object":
-            setRequestType(contentType: ContentType.OBJECT, enabled: true);
-            break;
-        case "~object":
-            setRequestType(contentType: ContentType.OBJECT, enabled: false);
-            break;
-        case "image":
-            setRequestType(contentType: ContentType.IMAGE, enabled: true);
-            break;
-        case "~image":
-            setRequestType(contentType: ContentType.IMAGE, enabled: false);
-            break;
-        case "xmlhttprequest":
-            setRequestType(contentType: ContentType.XMLHTTPREQUEST, enabled: true);
-            break;
-        case "~xmlhttprequest":
-            setRequestType(contentType: ContentType.XMLHTTPREQUEST, enabled: false);
-            break;
-        case "media":
-            setRequestType(contentType: ContentType.MEDIA, enabled: true);
-            break;
-        case "~media":
-            setRequestType(contentType: ContentType.MEDIA, enabled: false);
-            break;
-        case "font":
-            setRequestType(contentType: ContentType.FONT, enabled: true);
-            break;
-        case "~font":
-            setRequestType(contentType: ContentType.FONT, enabled: false);
-            break;
-        case "websocket":
-            self.isWebSocket = true;
-            setRequestType(contentType: ContentType.WEBSOCKET, enabled: true);
-            break;
-        case "~websocket":
-            setRequestType(contentType: ContentType.WEBSOCKET, enabled: false);
-            break;
-        case "other":
-            setRequestType(contentType: ContentType.OTHER, enabled: true);
-            break;
-        case "~other":
-            setRequestType(contentType: ContentType.OTHER, enabled: false);
-            break;
-        case "object-subrequest":
-            setRequestType(contentType: ContentType.OBJECT_SUBREQUEST, enabled: true);
-            break;
-        case "~object-subrequest":
-            setRequestType(contentType: ContentType.OBJECT_SUBREQUEST, enabled: false);
-            break;
-        case "ping":
-            // `ping` resource type is supported since Safari 14
-            if SafariService.current.version.rawValue >= SafariVersion.safari14.rawValue {
-                setRequestType(contentType: ContentType.PING, enabled: true);
-            } else {
-                throw SyntaxError.invalidRule(message: "$ping option is not supported");
->>>>>>> 1903d4c2
-            }
-            break;
-        case "~ping":
-            // `ping` resource type is supported since Safari 14
-            if SafariService.current.version.rawValue >= SafariVersion.safari14.rawValue {
-                setRequestType(contentType: ContentType.PING, enabled: false);
-            } else {
-                throw SyntaxError.invalidRule(message: "$~ping option is not supported");
-            }
-            break;
-        case "webrtc":
-            setRequestType(contentType: ContentType.WEBRTC, enabled: true);
-            break;
-        case "~webrtc":
-            setRequestType(contentType: ContentType.WEBRTC, enabled: false);
-            break;
 
         default:
             throw SyntaxError.invalidRule(message: "Unknown option: \(optionName)");
