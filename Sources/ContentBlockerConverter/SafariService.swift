--- conflicted
+++ resolved
@@ -22,16 +22,13 @@
             case .safari15: return 150000
         }
     }
-<<<<<<< HEAD
     
     func isDefaultSafariVersion() -> Bool {
         return self.rawValue <= SafariVersion.safari14.rawValue;
     }
-=======
 }
 
 public enum SafariVersionError: Error {
     case invalidSafariVersion(message: String)
     case unsupportedSafariVersion(message: String)
->>>>>>> adb59ee2
 }