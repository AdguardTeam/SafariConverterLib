import Foundation
import Shared

/**
 * Conversion result wrapper class
 */
public struct ConversionResult {
    public init(totalConvertedCount: Int, convertedCount: Int, errorsCount: Int, overLimit: Bool, converted: String, advancedBlockingConvertedCount: Int = 0, advancedBlocking: String? = nil, message: String) {
        self.totalConvertedCount = totalConvertedCount
        self.convertedCount = convertedCount
        self.errorsCount = errorsCount
        self.overLimit = overLimit
        self.converted = converted
        self.advancedBlockingConvertedCount = advancedBlockingConvertedCount
        self.advancedBlocking = advancedBlocking
        self.message = message
    }
    
    /**
     * Total entries count in result
     */
<<<<<<< HEAD
    public var totalConvertedCount: Int;
    
    /**
     * Entries count in result after reducing to limit if provided
     */
    public var convertedCount: Int;
    
=======
    public let totalConvertedCount: Int;

    /**
     * Entries count in result after reducing to limit if provided
     */
    public let convertedCount: Int;

>>>>>>> 74d9cf4b
    /**
     * Count of errors handled
     */
    public let errorsCount: Int;

    /**
     * Is provided limit exceeded
     */
    public let overLimit: Bool;

    /**
     * Json string of content blocker rules
     */
    public var converted: String;

    /**
     * Count of entries in advanced blocking part
     */
    public var advancedBlockingConvertedCount = 0;

    /**
     * Json string of advanced content blocker rules
     */
    public var advancedBlocking: String? = nil;

    /**
     * Text of advanced content blocker rules
     */
    public var advancedBlockingText: String? = nil;

    /**
     * Result message
     */
    public var message: String;

    public static let EMPTY_RESULT_JSON: String = "[{\"trigger\": {\"url-filter\": \".*\",\"if-domain\": [\"domain.com\"]},\"action\":{\"type\": \"ignore-previous-rules\"}}]";
<<<<<<< HEAD
    
    public init(entries: [BlockerEntry], advBlockingEntries: [BlockerEntry] = [], limit: Int, errorsCount: Int, message: String) throws {
=======

    init(
            entries: [BlockerEntry],
            advBlockingEntries: [BlockerEntry] = [],
            limit: Int,
            errorsCount: Int,
            message: String
    ) throws {
>>>>>>> 74d9cf4b
        self.totalConvertedCount = entries.count + advBlockingEntries.count;

        self.overLimit = (limit > 0 && entries.count > limit);
        self.errorsCount = self.overLimit ? errorsCount + 1 : errorsCount;

        var limitedEntries = entries;
        if self.overLimit {
            limitedEntries = Array(entries.prefix(limit));

            Logger.log("AG: ContentBlockerConverter: The limit is reached. Overlimit rules will be ignored.");
        }

        self.convertedCount = limitedEntries.count;
        self.converted = try ConversionResult.createJSONString(entries: limitedEntries);

        if advBlockingEntries.count > 0 {
            self.advancedBlockingConvertedCount = advBlockingEntries.count;
            self.advancedBlocking = try ConversionResult.createJSONString(entries: advBlockingEntries);
        }

        self.message = message;
    }

    private static func createJSONString(entries: [BlockerEntry]) throws -> String {
        let encoder = BlockerEntryEncoder();
        return encoder.encode(entries: entries);
    }

    static func createEmptyResult() throws -> ConversionResult {
        var result = try ConversionResult(
            entries: [BlockerEntry](),
            advBlockingEntries: [],
            limit: 0,
            errorsCount: 0,
            message: ""
        );

        result.converted = self.EMPTY_RESULT_JSON;
        return result;
    }
}

extension ConversionResult: Encodable {}<|MERGE_RESOLUTION|>--- conflicted
+++ resolved
@@ -19,7 +19,6 @@
     /**
      * Total entries count in result
      */
-<<<<<<< HEAD
     public var totalConvertedCount: Int;
     
     /**
@@ -27,35 +26,26 @@
      */
     public var convertedCount: Int;
     
-=======
-    public let totalConvertedCount: Int;
-
-    /**
-     * Entries count in result after reducing to limit if provided
-     */
-    public let convertedCount: Int;
-
->>>>>>> 74d9cf4b
     /**
      * Count of errors handled
      */
     public let errorsCount: Int;
-
+    
     /**
      * Is provided limit exceeded
      */
     public let overLimit: Bool;
-
+    
     /**
      * Json string of content blocker rules
      */
     public var converted: String;
-
+    
     /**
      * Count of entries in advanced blocking part
      */
     public var advancedBlockingConvertedCount = 0;
-
+    
     /**
      * Json string of advanced content blocker rules
      */
@@ -70,49 +60,38 @@
      * Result message
      */
     public var message: String;
-
+    
     public static let EMPTY_RESULT_JSON: String = "[{\"trigger\": {\"url-filter\": \".*\",\"if-domain\": [\"domain.com\"]},\"action\":{\"type\": \"ignore-previous-rules\"}}]";
-<<<<<<< HEAD
     
     public init(entries: [BlockerEntry], advBlockingEntries: [BlockerEntry] = [], limit: Int, errorsCount: Int, message: String) throws {
-=======
-
-    init(
-            entries: [BlockerEntry],
-            advBlockingEntries: [BlockerEntry] = [],
-            limit: Int,
-            errorsCount: Int,
-            message: String
-    ) throws {
->>>>>>> 74d9cf4b
         self.totalConvertedCount = entries.count + advBlockingEntries.count;
-
+        
         self.overLimit = (limit > 0 && entries.count > limit);
         self.errorsCount = self.overLimit ? errorsCount + 1 : errorsCount;
-
+        
         var limitedEntries = entries;
         if self.overLimit {
             limitedEntries = Array(entries.prefix(limit));
-
+            
             Logger.log("AG: ContentBlockerConverter: The limit is reached. Overlimit rules will be ignored.");
         }
-
+        
         self.convertedCount = limitedEntries.count;
         self.converted = try ConversionResult.createJSONString(entries: limitedEntries);
-
+        
         if advBlockingEntries.count > 0 {
             self.advancedBlockingConvertedCount = advBlockingEntries.count;
             self.advancedBlocking = try ConversionResult.createJSONString(entries: advBlockingEntries);
         }
-
+        
         self.message = message;
     }
-
+    
     private static func createJSONString(entries: [BlockerEntry]) throws -> String {
         let encoder = BlockerEntryEncoder();
         return encoder.encode(entries: entries);
     }
-
+    
     static func createEmptyResult() throws -> ConversionResult {
         var result = try ConversionResult(
             entries: [BlockerEntry](),
@@ -121,7 +100,7 @@
             errorsCount: 0,
             message: ""
         );
-
+        
         result.converted = self.EMPTY_RESULT_JSON;
         return result;
     }
