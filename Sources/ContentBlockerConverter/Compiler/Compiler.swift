import Foundation

/**
 * Compiler class
 */
class Compiler {
    // Max number of CSS selectors per rule (look at compactCssRules function)
    private static let MAX_SELECTORS_PER_WIDE_RULE = 250;
    private static let MAX_SELECTORS_PER_DOMAIN_RULE = 250;

    private let optimize: Bool
    private let advancedBlockedEnabled: Bool

    private let blockerEntryFactory: BlockerEntryFactory;
    
    static let cosmeticActions: [String] = ["css-display-none", "css-inject", "css-extended", "scriptlet", "script"];

    init(optimize: Bool, advancedBlocking: Bool, errorsCounter: ErrorsCounter) {
        self.optimize = optimize;
        self.advancedBlockedEnabled = advancedBlocking;
        self.blockerEntryFactory = BlockerEntryFactory(advancedBlockingEnabled: advancedBlocking, errorsCounter: errorsCounter);
    }

    /**
     * Compiles array of AG rules to intermediate compilation result
     */
    func compileRules(rules: [Rule]) -> CompilationResult {
        var cssBlocking = [BlockerEntry]();
        var cssExceptions = [BlockerEntry]();

        var cssInjects = [BlockerEntry]();
        var extendedCssBlocking = [BlockerEntry]();
        var scriptRules = [BlockerEntry]();
        var scriptExceptionRules = [BlockerEntry]();
        var scriptlets = [BlockerEntry]();
        var scriptletsExceptions = [BlockerEntry]();
        var cosmeticCssExceptions = [BlockerEntry]();
<<<<<<< HEAD
        
        var specifichideExceptions = [BlockerEntry]();
        
=======

>>>>>>> fb202a37
        var compilationResult = CompilationResult();
        compilationResult.rulesCount = rules.count;

        for rule in rules {
            let converted = self.blockerEntryFactory.createBlockerEntry(rule: rule);
            if (converted == nil) {
                continue;
            }

            let item = converted!;

            if (item.action.type == "block") {
                // Url blocking rules
                compilationResult.addBlockTypedEntry(entry: item, source: rule);
            } else if (item.action.type == "css-display-none") {
                cssBlocking.append(item);
            } else if (item.action.type == "css-inject") {
                cssInjects.append(item);
            } else if (item.action.type == "css-extended") {
                extendedCssBlocking.append(item);
            } else if (item.action.type == "scriptlet") {
                scriptlets.append(item);
            } else if (item.action.type == "script") {
                scriptRules.append(item);
            } else if (item.action.type == "ignore-previous-rules") {
                // Exceptions
                if (rule.isScriptlet) {
                    // #@%#//scriptlet
                    scriptletsExceptions.append(item);
                } else if (rule.isScript) {
                    // #@%# rules
                    scriptExceptionRules.append(item);
                } else if (item.action.selector != nil && item.action.selector! != "") {
                    // #@# rules
                    cssExceptions.append(item);
                } else if (item.action.css != nil && item.action.css! != "") {
                    cosmeticCssExceptions.append(item);
                } else if ((rule as! NetworkRule).isSingleOption(option: .Specifichide)) {
                    specifichideExceptions.append(item);
                } else {
                    compilationResult.addIgnorePreviousTypedEntry(entry: item, source: rule);
                }
            }
        }

        // Applying CSS exceptions
        cssBlocking = Compiler.applyActionExceptions(blockingItems: &cssBlocking, exceptions: cssExceptions, actionValue: "selector");
        let cssCompact = Compiler.compactCssRules(cssBlocking: cssBlocking);
        if (!self.optimize) {
            compilationResult.cssBlockingWide = cssCompact.cssBlockingWide;
        }
        compilationResult.cssBlockingGenericDomainSensitive = Compiler.compactDomainCssRules(entries: cssCompact.cssBlockingGenericDomainSensitive, useUnlessDomain: true);
        
//        compilationResult.cssBlockingGenericDomainSensitive = Compiler.applySpecifichideExceptions(blockingItems: &compilationResult.cssBlockingGenericDomainSensitive, exceptions: specifichideExceptions, actionValue: "selector");
        
        compilationResult.cssBlockingDomainSensitive = Compiler.compactDomainCssRules(entries: cssCompact.cssBlockingDomainSensitive);
        
        compilationResult.cssBlockingDomainSensitive = Compiler.applySpecifichideExceptions(blockingItems: &compilationResult.cssBlockingDomainSensitive, exceptions: specifichideExceptions, actionValue: "selector");

        if (self.advancedBlockedEnabled) {
            // Applying CSS exceptions for extended css rules
            extendedCssBlocking = Compiler.applyActionExceptions(
                blockingItems: &extendedCssBlocking, exceptions: cssExceptions + cosmeticCssExceptions, actionValue: "css"
            );
            let extendedCssCompact = Compiler.compactCssRules(cssBlocking: extendedCssBlocking);
            if (!self.optimize) {
                compilationResult.extendedCssBlockingWide = extendedCssCompact.cssBlockingWide;
            }
            compilationResult.extendedCssBlockingGenericDomainSensitive = extendedCssCompact.cssBlockingGenericDomainSensitive;
            compilationResult.extendedCssBlockingGenericDomainSensitive = Compiler.applyActionExceptions(blockingItems: &compilationResult.extendedCssBlockingGenericDomainSensitive, exceptions: specifichideExceptions, actionValue: "css");
            
            compilationResult.extendedCssBlockingDomainSensitive = extendedCssCompact.cssBlockingDomainSensitive;
<<<<<<< HEAD
            compilationResult.extendedCssBlockingDomainSensitive = Compiler.applyActionExceptions(blockingItems: &compilationResult.extendedCssBlockingDomainSensitive, exceptions: specifichideExceptions, actionValue: "css");
            
=======

>>>>>>> fb202a37
            // Applying CSS exceptions for css injecting rules
            cssInjects = Compiler.applyActionExceptions(
                blockingItems: &cssInjects, exceptions: cssExceptions + cosmeticCssExceptions, actionValue: "css"
            );
            compilationResult.сssInjects = cssInjects;

            // Applying script exceptions
            scriptRules = Compiler.applyActionExceptions(blockingItems: &scriptRules, exceptions: scriptExceptionRules, actionValue: "script");
            compilationResult.script = scriptRules;

            scriptlets = Compiler.applyActionExceptions(blockingItems: &scriptlets, exceptions: scriptletsExceptions, actionValue: "scriptlet");
            compilationResult.scriptlets = scriptlets;
        }

        return compilationResult;
    }

    /**
     * Adds exception domain to the specified rule.
     * First it checks if rule has if-domain restriction.
     * If so - it may be that domain is redundant.
     */
    private static func pushExceptionDomain(domain: String, trigger: inout BlockerEntry.Trigger) -> Void {
        if (trigger.unlessDomain == nil) {
            trigger.unlessDomain = [];
        }
        let permittedDomains = trigger.ifDomain;
        if (permittedDomains != nil && permittedDomains!.count > 0) {

            // First check that domain is not redundant
            let applicable = permittedDomains?.firstIndex(of: domain) != nil;
            if (!applicable) {
                return;
            }

            // remove exception domain from trigger.ifDomain
            trigger.ifDomain = permittedDomains!.filter{ $0 != domain }
            return;
        } else {
            trigger.unlessDomain?.append(domain);
        }
    };

    private static func getActionValue(entry: BlockerEntry, action: String) -> String? {
        switch action {
        case "selector":
            return entry.action.selector;
        case "css":
            return entry.action.css;
        case "script":
            return entry.action.script;
        case "scriptlet":
            return entry.action.scriptlet;
        default:
            return nil;
        }
    }

    /**
     * Applies specifichide exceptions
     */
    static func applySpecifichideExceptions(blockingItems: inout [BlockerEntry], exceptions: [BlockerEntry], actionValue: String) -> [BlockerEntry] {
        
        return blockingItems;
    }
    
    /**
     * Applies exceptions
     */
    static func applyActionExceptions(blockingItems: inout [BlockerEntry], exceptions: [BlockerEntry], actionValue: String) -> [BlockerEntry] {
        var exceptionsDictionary = [String: [BlockerEntry]]();
        for exc in exceptions {
            let key = Compiler.getActionValue(entry: exc, action: actionValue);
            if (key == nil) {
                continue;
            }

            var current = exceptionsDictionary[key!];
            if (current == nil) {
                current = [BlockerEntry]();
            }

            current!.append(exc);
            exceptionsDictionary.updateValue(current!, forKey: key!);
        }

        for index in 0..<blockingItems.count {
            var item = blockingItems[index];
            let key = Compiler.getActionValue(entry: item, action: actionValue);
            if (key == nil) {
                continue;
            }

            let matchingExceptions = exceptionsDictionary[key!];
            if (matchingExceptions == nil) {
                continue;
            }

            for exc in matchingExceptions! {
                let exceptionDomains = exc.trigger.ifDomain;
                if (exceptionDomains != nil) {
                    for d in exceptionDomains! {
                        Compiler.pushExceptionDomain(domain: d, trigger: &item.trigger);
                    }

                    blockingItems[index].trigger = item.trigger;
                }
            }
        }

        var result = [BlockerEntry]();

        for r in blockingItems {
            // skip cosmetic entries, which must be excepted by exclusions
            if (r.trigger.ifDomain?.count == 0 && r.trigger.unlessDomain?.count == 0 && self.cosmeticActions.contains(r.action.type)) {
                continue;
            }
            
            if (r.trigger.ifDomain == nil || r.trigger.ifDomain?.count == 0 ||
                r.trigger.unlessDomain == nil || r.trigger.unlessDomain?.count == 0) {
                result.append(r);
            }
        }

        return result;
    }

    private static func createWideRule(wideSelectors: [String]) -> BlockerEntry {
        return BlockerEntry(
            trigger: BlockerEntry.Trigger(urlFilter: BlockerEntryFactory.URL_FILTER_CSS_RULES),
            action: BlockerEntry.Action(type: "css-display-none", selector: wideSelectors.joined(separator: ", "))
        );
    };

    /**
     * Compacts wide CSS rules
     * @param cssBlocking unsorted css elemhide rules
     */
    static func compactCssRules(cssBlocking: [BlockerEntry]) -> CompactCssRulesData {
        var cssBlockingWide = [BlockerEntry]();
        var cssBlockingDomainSensitive = [BlockerEntry]();
        var cssBlockingGenericDomainSensitive = [BlockerEntry]();

        var wideSelectors = [String]();

        for entry in cssBlocking {
            if (entry.trigger.ifDomain != nil) {
                cssBlockingDomainSensitive.append(entry);
            } else if (entry.trigger.unlessDomain != nil) {
                cssBlockingGenericDomainSensitive.append(entry);
            } else if (entry.action.selector != nil){
                wideSelectors.append(entry.action.selector!);
                if (wideSelectors.count >= Compiler.MAX_SELECTORS_PER_WIDE_RULE) {
                    cssBlockingWide.append(createWideRule(wideSelectors: wideSelectors));
                    wideSelectors = [String]();
                }
            } else {
                cssBlockingWide.append(entry);
            }
        }

        if (wideSelectors.count > 0) {
            cssBlockingWide.append(createWideRule(wideSelectors: wideSelectors));
        }

        return CompactCssRulesData(
            cssBlockingWide: cssBlockingWide,
            cssBlockingDomainSensitive: cssBlockingDomainSensitive,
            cssBlockingGenericDomainSensitive: cssBlockingGenericDomainSensitive
        );
    };

    /**
     * Compacts same domain elemhide rules
     * @param cssBlocking unsorted domain sensitive css elemhide rules
     */
    static func compactDomainCssRules(entries: [BlockerEntry], useUnlessDomain: Bool = false) -> [BlockerEntry] {
        var result = [BlockerEntry]();

        var domainsDictionary = [String: [BlockerEntry]]();
        for entry in entries {
            var domain: String? = nil;

            if (entry.trigger.ifDomain != nil) {
                if (entry.trigger.ifDomain?.count == 1) {
                    domain = entry.trigger.ifDomain![0];
                } else {
                    result.append(entry);
                }
            } else if (entry.trigger.unlessDomain != nil) {
                if (entry.trigger.unlessDomain?.count == 1) {
                    domain = entry.trigger.unlessDomain![0];
                } else {
                    result.append(entry);
                }
            } else {
                // Not a domain sensitive entry
                result.append(entry);
            }

            if (domain != nil) {
                var current = domainsDictionary[domain!];
                if (current == nil) {
                    current = [BlockerEntry]();
                }

                current!.append(entry);
                domainsDictionary.updateValue(current!, forKey: domain!);
            }
        }

        for domain in domainsDictionary.keys {
            let domainEntries = domainsDictionary[domain];
            if (domainEntries == nil) {
                continue;
            }

            if (domainEntries!.count <= 1) {
                result.append(contentsOf: domainEntries!);
                continue;
            }

            result.append(contentsOf: Compiler.createDomainWideEntries(domain: domain, useUnlessDomain: useUnlessDomain, domainEntries: domainEntries!));
        }

        return result;
    };

    private static func createDomainWideEntries(domain: String, useUnlessDomain: Bool, domainEntries: [BlockerEntry]) -> [BlockerEntry] {
        var result = [BlockerEntry]();

        var trigger = BlockerEntry.Trigger(ifDomain: [ domain ], urlFilter: ".*");
        if (useUnlessDomain) {
            trigger = BlockerEntry.Trigger(urlFilter: ".*", unlessDomain: [ domain ]);
        }

        let chunked = domainEntries.chunked(into: MAX_SELECTORS_PER_DOMAIN_RULE);
        for chunk in chunked {
            var selectors = [String]();
            for entry in chunk {
                let selector = entry.action.selector;
                if (selector != nil) {
                    selectors.append(entry.action.selector!);
                }
            }

            let wideRuleEntry = BlockerEntry(
                trigger: trigger,
                action: BlockerEntry.Action(type: "css-display-none", selector: selectors.joined(separator: ", "))
            );

            result.append(wideRuleEntry);
        }

        return result;
    }

    struct CompactCssRulesData {
        var cssBlockingWide: [BlockerEntry]
        var cssBlockingDomainSensitive: [BlockerEntry]
        var cssBlockingGenericDomainSensitive: [BlockerEntry]
    }
}<|MERGE_RESOLUTION|>--- conflicted
+++ resolved
@@ -12,7 +12,7 @@
     private let advancedBlockedEnabled: Bool
 
     private let blockerEntryFactory: BlockerEntryFactory;
-    
+
     static let cosmeticActions: [String] = ["css-display-none", "css-inject", "css-extended", "scriptlet", "script"];
 
     init(optimize: Bool, advancedBlocking: Bool, errorsCounter: ErrorsCounter) {
@@ -35,13 +35,9 @@
         var scriptlets = [BlockerEntry]();
         var scriptletsExceptions = [BlockerEntry]();
         var cosmeticCssExceptions = [BlockerEntry]();
-<<<<<<< HEAD
-        
+
         var specifichideExceptions = [BlockerEntry]();
-        
-=======
-
->>>>>>> fb202a37
+
         var compilationResult = CompilationResult();
         compilationResult.rulesCount = rules.count;
 
@@ -94,11 +90,11 @@
             compilationResult.cssBlockingWide = cssCompact.cssBlockingWide;
         }
         compilationResult.cssBlockingGenericDomainSensitive = Compiler.compactDomainCssRules(entries: cssCompact.cssBlockingGenericDomainSensitive, useUnlessDomain: true);
-        
+
 //        compilationResult.cssBlockingGenericDomainSensitive = Compiler.applySpecifichideExceptions(blockingItems: &compilationResult.cssBlockingGenericDomainSensitive, exceptions: specifichideExceptions, actionValue: "selector");
-        
+
         compilationResult.cssBlockingDomainSensitive = Compiler.compactDomainCssRules(entries: cssCompact.cssBlockingDomainSensitive);
-        
+
         compilationResult.cssBlockingDomainSensitive = Compiler.applySpecifichideExceptions(blockingItems: &compilationResult.cssBlockingDomainSensitive, exceptions: specifichideExceptions, actionValue: "selector");
 
         if (self.advancedBlockedEnabled) {
@@ -112,14 +108,10 @@
             }
             compilationResult.extendedCssBlockingGenericDomainSensitive = extendedCssCompact.cssBlockingGenericDomainSensitive;
             compilationResult.extendedCssBlockingGenericDomainSensitive = Compiler.applyActionExceptions(blockingItems: &compilationResult.extendedCssBlockingGenericDomainSensitive, exceptions: specifichideExceptions, actionValue: "css");
-            
+
             compilationResult.extendedCssBlockingDomainSensitive = extendedCssCompact.cssBlockingDomainSensitive;
-<<<<<<< HEAD
             compilationResult.extendedCssBlockingDomainSensitive = Compiler.applyActionExceptions(blockingItems: &compilationResult.extendedCssBlockingDomainSensitive, exceptions: specifichideExceptions, actionValue: "css");
-            
-=======
-
->>>>>>> fb202a37
+
             // Applying CSS exceptions for css injecting rules
             cssInjects = Compiler.applyActionExceptions(
                 blockingItems: &cssInjects, exceptions: cssExceptions + cosmeticCssExceptions, actionValue: "css"
@@ -155,12 +147,14 @@
                 return;
             }
 
-            // remove exception domain from trigger.ifDomain
-            trigger.ifDomain = permittedDomains!.filter{ $0 != domain }
-            return;
-        } else {
-            trigger.unlessDomain?.append(domain);
-        }
+            // TODO: Remove domain from trigger.ifDomain?
+        }
+
+        if (trigger.unlessDomain == nil) {
+            trigger.unlessDomain = [];
+        }
+
+        trigger.unlessDomain?.append(domain);
     };
 
     private static func getActionValue(entry: BlockerEntry, action: String) -> String? {
@@ -182,10 +176,10 @@
      * Applies specifichide exceptions
      */
     static func applySpecifichideExceptions(blockingItems: inout [BlockerEntry], exceptions: [BlockerEntry], actionValue: String) -> [BlockerEntry] {
-        
+
         return blockingItems;
     }
-    
+
     /**
      * Applies exceptions
      */
@@ -237,7 +231,7 @@
             if (r.trigger.ifDomain?.count == 0 && r.trigger.unlessDomain?.count == 0 && self.cosmeticActions.contains(r.action.type)) {
                 continue;
             }
-            
+
             if (r.trigger.ifDomain == nil || r.trigger.ifDomain?.count == 0 ||
                 r.trigger.unlessDomain == nil || r.trigger.unlessDomain?.count == 0) {
                 result.append(r);
