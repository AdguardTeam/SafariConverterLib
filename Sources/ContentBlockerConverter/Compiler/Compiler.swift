import Foundation

/**
 * Compiler class
 */
class Compiler {
    // Max number of CSS selectors per rule (look at compactCssRules function)
    private static let MAX_SELECTORS_PER_WIDE_RULE = 250;
    private static let MAX_SELECTORS_PER_DOMAIN_RULE = 250;

    private let optimize: Bool
    private let advancedBlockedEnabled: Bool

    private let blockerEntryFactory: BlockerEntryFactory;

    private static let COSMETIC_ACTIONS: [String] = ["css-display-none", "css-inject", "css-extended", "scriptlet", "script"];

    init(
            optimize: Bool,
            advancedBlocking: Bool,
            errorsCounter: ErrorsCounter
    ) {
        self.optimize = optimize
        advancedBlockedEnabled = advancedBlocking
        blockerEntryFactory = BlockerEntryFactory(advancedBlockingEnabled: advancedBlocking, errorsCounter: errorsCounter);
    }

    /**
     * Compiles array of AG rules to intermediate compilation result
     */
    func compileRules(rules: [Rule]) -> CompilationResult {
        var cssBlocking = [BlockerEntry]()
        var cssExceptions = [BlockerEntry]()

        var cssInjects = [BlockerEntry]()
        var extendedCssBlocking = [BlockerEntry]()
        var scriptRules = [BlockerEntry]()
        var scriptExceptionRules = [BlockerEntry]()
        var scriptlets = [BlockerEntry]()
        var scriptletsExceptions = [BlockerEntry]()
        var cosmeticCssExceptions = [BlockerEntry]()

        var specifichideExceptionDomains = [String]()

        var compilationResult = CompilationResult()
        compilationResult.rulesCount = rules.count

        for rule in rules {
            let converted = blockerEntryFactory.createBlockerEntry(rule: rule)
            if (converted == nil) {
                continue
            }

            let item = converted!

            if item.action.type == "block" {
                // Url blocking rules
                compilationResult.addBlockTypedEntry(entry: item, source: rule)
            } else if item.action.type == "css-display-none" {
                cssBlocking.append(item)
            } else if item.action.type == "css-inject" {
                cssInjects.append(item)
            } else if item.action.type == "css-extended" {
                extendedCssBlocking.append(item)
            } else if item.action.type == "scriptlet" {
                scriptlets.append(item)
            } else if item.action.type == "script" {
                scriptRules.append(item)
            } else if item.action.type == "ignore-previous-rules" {
                // Exceptions
                if rule.isScriptlet {
                    // #@%#//scriptlet
                    scriptletsExceptions.append(item)
                } else if rule.isScript {
                    // #@%# rules
                    scriptExceptionRules.append(item)
                } else if item.action.selector != nil && item.action.selector! != "" {
                    // #@# rules
                    cssExceptions.append(item)
                } else if item.action.css != nil && item.action.css! != "" {
                    cosmeticCssExceptions.append(item)
                } else if (rule as! NetworkRule).isSingleOption(option: .Specifichide) {
                    let exceptionDomain = NetworkRuleParser.parseRuleDomain(pattern: rule.ruleText)
                    specifichideExceptionDomains.append(exceptionDomain)
                } else {
                    compilationResult.addIgnorePreviousTypedEntry(entry: item, source: rule)
                }
            }
        }

        // Applying CSS exceptions
        cssBlocking = Compiler.applyActionExceptions(blockingItems: &cssBlocking, exceptions: cssExceptions, actionValue: "selector")
        let cssCompact = Compiler.compactCssRules(cssBlocking: cssBlocking)
        if !optimize {
            compilationResult.cssBlockingWide = cssCompact.cssBlockingWide
        }
        compilationResult.cssBlockingGenericDomainSensitive = Compiler.compactDomainCssRules(entries: cssCompact.cssBlockingGenericDomainSensitive, useUnlessDomain: true)
        compilationResult.cssBlockingDomainSensitive = Compiler.compactDomainCssRules(entries: cssCompact.cssBlockingDomainSensitive)

        // Apply specifichide exceptions
        compilationResult.cssBlockingDomainSensitive = Compiler.applySpecifichide(blockingItems: &compilationResult.cssBlockingDomainSensitive, specifichideExceptions: specifichideExceptionDomains)

        if advancedBlockedEnabled {
            // Applying CSS exceptions for extended css rules
            extendedCssBlocking = Compiler.applyActionExceptions(
                    blockingItems: &extendedCssBlocking, exceptions: cssExceptions + cosmeticCssExceptions, actionValue: "css"
            )
            let extendedCssCompact = Compiler.compactCssRules(cssBlocking: extendedCssBlocking)
            if (!optimize) {
                compilationResult.extendedCssBlockingWide = extendedCssCompact.cssBlockingWide
            }
            compilationResult.extendedCssBlockingGenericDomainSensitive = extendedCssCompact.cssBlockingGenericDomainSensitive
            compilationResult.extendedCssBlockingDomainSensitive = extendedCssCompact.cssBlockingDomainSensitive

            // Apply specifichide exceptions for extended css rules
            compilationResult.extendedCssBlockingDomainSensitive = Compiler.applySpecifichide(blockingItems: &compilationResult.extendedCssBlockingDomainSensitive, specifichideExceptions: specifichideExceptionDomains)

            // Applying CSS exceptions for css injecting rules
            cssInjects = Compiler.applyActionExceptions(
                    blockingItems: &cssInjects, exceptions: cssExceptions + cosmeticCssExceptions, actionValue: "css"
            )
            compilationResult.сssInjects = cssInjects

            // Apply specifichide exceptions for css injecting rules
            compilationResult.сssInjects = Compiler.applySpecifichide(blockingItems: &compilationResult.сssInjects, specifichideExceptions: specifichideExceptionDomains)

            // Applying script exceptions
            scriptRules = Compiler.applyActionExceptions(blockingItems: &scriptRules, exceptions: scriptExceptionRules, actionValue: "script")
            compilationResult.script = scriptRules

            scriptlets = Compiler.applyActionExceptions(blockingItems: &scriptlets, exceptions: scriptletsExceptions, actionValue: "scriptlet")
            compilationResult.scriptlets = scriptlets
        }

        return compilationResult
    }

    /**
     * Adds exception domain to the specified rule.
     * First it checks if rule has if-domain restriction.
     * If so - it may be that domain is redundant.
     */
    private static func applyExceptionDomains(exceptionTrigger: BlockerEntry.Trigger, ruleTrigger: inout BlockerEntry.Trigger) -> Void {
        var exceptionDomains: [String]?;
        var domainsList: [String]?;

        if (exceptionTrigger.ifDomain != nil) {
            exceptionDomains = exceptionTrigger.ifDomain;
            domainsList = ruleTrigger.ifDomain;
        } else if (exceptionTrigger.unlessDomain != nil) {
            exceptionDomains = exceptionTrigger.unlessDomain;
            domainsList = ruleTrigger.unlessDomain;
        }

        // generic exception case
        if (exceptionDomains == nil) {
            exceptionDomains = [];
            ruleTrigger.ifDomain = [];
            return;
        }

        for domain in exceptionDomains! {
            if (domainsList != nil && domainsList!.count > 0) {

                // First check that domain is not redundant
                let applicable = domainsList?.firstIndex(of: domain) != nil;
                if (!applicable) {
                    return;
                }

                // remove exception domain
                if (ruleTrigger.ifDomain != nil) {
                    ruleTrigger.ifDomain = ruleTrigger.ifDomain!.filter {
                        $0 != domain
                    }
                } else if (ruleTrigger.unlessDomain != nil) {
                    ruleTrigger.unlessDomain = ruleTrigger.unlessDomain!.filter {
                        $0 != domain
                    }
                }

            } else {
                if (ruleTrigger.unlessDomain == nil) {
                    ruleTrigger.unlessDomain = [];
                }
                ruleTrigger.unlessDomain?.append(domain);
            }
        }
    };

    private static func getActionValue(entry: BlockerEntry, action: String) -> String? {
        switch action {
        case "selector":
            return entry.action.selector;
        case "css":
            return entry.action.css;
        case "script":
            return entry.action.script;
        case "scriptlet":
            return entry.action.scriptlet;
        default:
            return nil;
        }
    }

    /**
     * Applies specifichide exceptions
     */
    private static func applySpecifichide(blockingItems: inout [BlockerEntry], specifichideExceptions: [String]) -> [BlockerEntry] {
        for index in 0..<blockingItems.count {
            var item = blockingItems[index];

            for exception in specifichideExceptions {
                if (item.trigger.ifDomain?.contains(exception) != nil) {
                    item.trigger.ifDomain = item.trigger.ifDomain!.filter {
                        $0 != exception
                    }
                }
            }

            blockingItems[index].trigger = item.trigger;
        }

        var result = [BlockerEntry]();

        for r in blockingItems {
            // skip entries with excluded ifDomain
            if (r.trigger.ifDomain?.count == 0) {
                continue;
            }
            result.append(r);
        }

        return result;
    }

    /**
     * Applies exceptions
     */
    static func applyActionExceptions(blockingItems: inout [BlockerEntry], exceptions: [BlockerEntry], actionValue: String) -> [BlockerEntry] {
        var exceptionsDictionary = [String: [BlockerEntry]]();
        for exc in exceptions {
            let key = Compiler.getActionValue(entry: exc, action: actionValue);
            if (key == nil) {
                continue;
            }

            var current = exceptionsDictionary[key!];
            if (current == nil) {
                current = [BlockerEntry]();
            }

            current!.append(exc);
            exceptionsDictionary.updateValue(current!, forKey: key!);
        }

        for index in 0..<blockingItems.count {
            let key = Compiler.getActionValue(entry: blockingItems[index], action: actionValue);
            if (key == nil) {
                continue;
            }

            let matchingExceptions = exceptionsDictionary[key!];
            if (matchingExceptions == nil) {
                continue;
            }

            for exc in matchingExceptions! {
                Compiler.applyExceptionDomains(exceptionTrigger: exc.trigger, ruleTrigger: &blockingItems[index].trigger);
            }
        }

        var result = [BlockerEntry]();

        for r in blockingItems {
            // skip cosmetic entries, that has been disabled by exclusion rules
            if ((r.trigger.ifDomain?.count == 0 && r.trigger.unlessDomain == nil) || (r.trigger.unlessDomain?.count == 0 && r.trigger.ifDomain == nil) && self.COSMETIC_ACTIONS.contains(r.action.type)) {
                continue;
            }

            if (r.trigger.ifDomain == nil || r.trigger.ifDomain?.count == 0 ||
                    r.trigger.unlessDomain == nil || r.trigger.unlessDomain?.count == 0) {
                result.append(r);
            }
        }

        return result;
    }

    private static func createWideRule(wideSelectors: [String]) -> BlockerEntry {
        return BlockerEntry(
                trigger: BlockerEntry.Trigger(urlFilter: BlockerEntryFactory.URL_FILTER_CSS_RULES),
                action: BlockerEntry.Action(type: "css-display-none", selector: wideSelectors.joined(separator: ", "))
        );
    };

    /**
     * Compacts wide CSS rules
     * @param cssBlocking unsorted css elemhide rules
     */
    static func compactCssRules(cssBlocking: [BlockerEntry]) -> CompactCssRulesData {
        var cssBlockingWide = [BlockerEntry]();
        var cssBlockingDomainSensitive = [BlockerEntry]();
        var cssBlockingGenericDomainSensitive = [BlockerEntry]();

        var wideSelectors = [String]();

        for entry in cssBlocking {
            if (entry.trigger.ifDomain != nil) {
                cssBlockingDomainSensitive.append(entry);
            } else if (entry.trigger.unlessDomain != nil) {
                cssBlockingGenericDomainSensitive.append(entry);
<<<<<<< HEAD
            } else if (entry.action.selector != nil && entry.trigger.urlFilter == BlockerEntryFactory.URL_FILTER_CSS_RULES){
=======
            } else if (entry.action.selector != nil) {
>>>>>>> 1903d4c2
                wideSelectors.append(entry.action.selector!);
                if (wideSelectors.count >= Compiler.MAX_SELECTORS_PER_WIDE_RULE) {
                    cssBlockingWide.append(createWideRule(wideSelectors: wideSelectors));
                    wideSelectors = [String]();
                }
            } else {
                cssBlockingWide.append(entry);
            }
        }

        if (wideSelectors.count > 0) {
            cssBlockingWide.append(createWideRule(wideSelectors: wideSelectors));
        }

        return CompactCssRulesData(
                cssBlockingWide: cssBlockingWide,
                cssBlockingDomainSensitive: cssBlockingDomainSensitive,
                cssBlockingGenericDomainSensitive: cssBlockingGenericDomainSensitive
        );
    };

    /**
     * Compacts same domain elemhide rules
     * @param cssBlocking unsorted domain sensitive css elemhide rules
     */
    static func compactDomainCssRules(entries: [BlockerEntry], useUnlessDomain: Bool = false) -> [BlockerEntry] {
        var result = [BlockerEntry]();

        var domainsDictionary = [String: [BlockerEntry]]();
        for entry in entries {
            var domain: String? = nil;

            if (entry.trigger.ifDomain != nil) {
                if (entry.trigger.ifDomain?.count == 1) {
                    domain = entry.trigger.ifDomain![0];
                } else {
                    result.append(entry);
                }
            } else if (entry.trigger.unlessDomain != nil) {
                if (entry.trigger.unlessDomain?.count == 1) {
                    domain = entry.trigger.unlessDomain![0];
                } else {
                    result.append(entry);
                }
            } else {
                // Not a domain sensitive entry
                result.append(entry);
            }

            if (domain != nil) {
                var current = domainsDictionary[domain!];
                if (current == nil) {
                    current = [BlockerEntry]();
                }

                current!.append(entry);
                domainsDictionary.updateValue(current!, forKey: domain!);
            }
        }

        for domain in domainsDictionary.keys {
            let domainEntries = domainsDictionary[domain];
            if (domainEntries == nil) {
                continue;
            }

            if (domainEntries!.count <= 1) {
                result.append(contentsOf: domainEntries!);
                continue;
            }

            result.append(contentsOf: Compiler.createDomainWideEntries(domain: domain, useUnlessDomain: useUnlessDomain, domainEntries: domainEntries!));
        }

        return result;
    };

    private static func createDomainWideEntries(domain: String, useUnlessDomain: Bool, domainEntries: [BlockerEntry]) -> [BlockerEntry] {
        var result = [BlockerEntry]();

        var trigger = BlockerEntry.Trigger(ifDomain: [domain], urlFilter: ".*");
        if (useUnlessDomain) {
            trigger = BlockerEntry.Trigger(urlFilter: ".*", unlessDomain: [domain]);
        }

        let chunked = domainEntries.chunked(into: MAX_SELECTORS_PER_DOMAIN_RULE);
        for chunk in chunked {
            var selectors = [String]();
            for entry in chunk {
                let selector = entry.action.selector;
                if (selector != nil) {
                    selectors.append(entry.action.selector!);
                }
            }

            let wideRuleEntry = BlockerEntry(
                    trigger: trigger,
                    action: BlockerEntry.Action(type: "css-display-none", selector: selectors.joined(separator: ", "))
            );

            result.append(wideRuleEntry);
        }

        return result;
    }

    struct CompactCssRulesData {
        var cssBlockingWide: [BlockerEntry]
        var cssBlockingDomainSensitive: [BlockerEntry]
        var cssBlockingGenericDomainSensitive: [BlockerEntry]
    }
}<|MERGE_RESOLUTION|>--- conflicted
+++ resolved
@@ -310,11 +310,7 @@
                 cssBlockingDomainSensitive.append(entry);
             } else if (entry.trigger.unlessDomain != nil) {
                 cssBlockingGenericDomainSensitive.append(entry);
-<<<<<<< HEAD
-            } else if (entry.action.selector != nil && entry.trigger.urlFilter == BlockerEntryFactory.URL_FILTER_CSS_RULES){
-=======
-            } else if (entry.action.selector != nil) {
->>>>>>> 1903d4c2
+            } else if (entry.action.selector != nil && entry.trigger.urlFilter == BlockerEntryFactory.URL_FILTER_CSS_RULES) {
                 wideSelectors.append(entry.action.selector!);
                 if (wideSelectors.count >= Compiler.MAX_SELECTORS_PER_WIDE_RULE) {
                     cssBlockingWide.append(createWideRule(wideSelectors: wideSelectors));
