--- conflicted
+++ resolved
@@ -1,10 +1,6 @@
 {
   "name": "safari-converter-lib",
-<<<<<<< HEAD
-  "version": "2.0.45",
-=======
-  "version": "2.0.47",
->>>>>>> 73f0622f
+  "version": "2.0.48",
   "description": "Wrapper with version for Swift Safari Converter to use it as node module",
   "repository": "github:AdguardTeam/SafariConverterLib",
   "main": "node-safari-converter/index.js",
