--- conflicted
+++ resolved
@@ -105,7 +105,7 @@
         XCTAssertNotNil(result);
         XCTAssertEqual(result.count, 2);
     }
-    
+
     func testApplyActionExceptions() {
         let blockingItems = [
             BlockerEntry(
@@ -120,7 +120,7 @@
         ];
 
         let filtered = Compiler.applyActionExceptions(blockingItems: &blockingItems, exceptions: exceptions, actionValue: "selector");
-        
+
         XCTAssertNotNil(filtered);
         XCTAssertEqual(filtered.count, 1);
         XCTAssertNil(filtered[0].trigger.unlessDomain);
@@ -147,7 +147,7 @@
         XCTAssertNotNil(filtered[0].trigger.unlessDomain);
         XCTAssertEqual(filtered[0].trigger.unlessDomain, ["whitelisted.com"]);
     }
-    
+
     func testApplyActionExceptionsForMultiDomainRule() {
         var blockingItems = [
             BlockerEntry(
@@ -162,7 +162,7 @@
         ];
 
         let filtered = Compiler.applyActionExceptions(blockingItems: &blockingItems, exceptions: exceptions, actionValue: "selector");
-        
+
         XCTAssertNotNil(filtered);
         XCTAssertEqual(filtered.count, 1);
         XCTAssertNil(filtered[0].trigger.unlessDomain);
@@ -172,7 +172,7 @@
 
     func testIfDomainAndUnlessDomain() {
         let compiler = Compiler(optimize: false, advancedBlocking: false, errorsCounter: ErrorsCounter());
-        
+
         func assertResultEmpty(result: CompilationResult) -> Void {
             XCTAssertEqual(result.cssBlockingWide.count, 0);
             XCTAssertEqual(result.cssBlockingGenericDomainSensitive.count, 0);
@@ -191,16 +191,16 @@
             XCTAssertEqual(result.extendedCssBlockingGenericDomainSensitive.count, 0);
             XCTAssertEqual(result.extendedCssBlockingDomainSensitive.count, 0);
         }
-        
+
         var ruleText: NSString = "example.org,~subdomain.example.org###banner";
-        
+
         var rule = try! RuleFactory.createRule(ruleText: ruleText)
         var result = compiler.compileRules(rules: [rule!]);
 
         XCTAssertNotNil(result);
         XCTAssertEqual(result.rulesCount, 1);
         XCTAssertEqual(result.errorsCount, 0);
-        
+
         assertResultEmpty(result: result);
 
         ruleText = "yandex.kz,~afisha.yandex.kz#@#body.i-bem > a[data-statlog^='banner']";
@@ -211,9 +211,9 @@
         XCTAssertNotNil(result);
         XCTAssertEqual(result.rulesCount, 1);
         XCTAssertEqual(result.errorsCount, 0);
-        
-        assertResultEmpty(result: result);
-        
+
+        assertResultEmpty(result: result);
+
         ruleText = "||example.org^$domain=test.com|~sub.test.com";
 
         rule = try! RuleFactory.createRule(ruleText: ruleText)
@@ -222,9 +222,9 @@
         XCTAssertNotNil(result);
         XCTAssertEqual(result.rulesCount, 1);
         XCTAssertEqual(result.errorsCount, 0);
-        
-        assertResultEmpty(result: result);
-        
+
+        assertResultEmpty(result: result);
+
         ruleText = "@@||example.org^$domain=test.com|~sub.test.com";
 
         rule = try! RuleFactory.createRule(ruleText: ruleText)
@@ -233,7 +233,7 @@
         XCTAssertNotNil(result);
         XCTAssertEqual(result.rulesCount, 1);
         XCTAssertEqual(result.errorsCount, 0);
-        
+
         assertResultEmpty(result: result);
     }
 
@@ -243,11 +243,8 @@
         ("testCompactIfDomainCss", testCompactIfDomainCss),
         ("testCompactUnlessDomainCss", testCompactUnlessDomainCss),
         ("testApplyActionExceptions", testApplyActionExceptions),
-<<<<<<< HEAD
         ("testApplyActionExceptionsForGenericRule", testApplyActionExceptionsForGenericRule),
         ("testApplyActionExceptionsForMultiDomainRule", testApplyActionExceptionsForMultiDomainRule),
-=======
         ("testIfDomainAndUnlessDomain", testIfDomainAndUnlessDomain),
->>>>>>> bf54f47d
     ]
 }